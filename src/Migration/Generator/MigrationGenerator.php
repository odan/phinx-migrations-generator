<?php

namespace Odan\Migration\Generator;

use Exception;
use InvalidArgumentException;
use Odan\Migration\Adapter\Database\SchemaAdapterInterface;
use Odan\Migration\Adapter\Generator\PhinxMySqlGenerator;
use Odan\Migration\Utility\ArrayUtil;
use PDO;
use Phinx\Db\Adapter\AdapterInterface;
use Phinx\Util\Util;
use Symfony\Component\Console\Input\InputInterface;
use Symfony\Component\Console\Output\OutputInterface;
use Symfony\Component\Console\Style\SymfonyStyle;

/**
 * MigrationGenerator.
 */
class MigrationGenerator
{
    /**
     * Settings.
     *
     * @var array
     */
    protected $settings = [];

    /**
     * Database adapter.
     *
     * @var SchemaAdapterInterface
     */
    protected $dba;

    /**
     * Generator.
     *
     * @var PhinxMySqlGenerator
     */
    protected $generator;

    /**
     * PDO.
     *
     * @var PDO
     */
    protected $pdo;

    /**
     * Database name.
     *
     * @var string
     */
    protected $dbName;

    /**
     * Console output.
     *
     * @var OutputInterface
     */
    protected $output;

    /**
     * Console input.
     *
     * @var InputInterface
     */
    protected $input;

    /**
     * Console style.
     *
     * @var SymfonyStyle
     */
    protected $io;

    /**
     * Constructor.
     *
     * @param array $settings
     * @param InputInterface $input
     * @param OutputInterface $output
     * @param SchemaAdapterInterface $dba
     */
    public function __construct(array $settings, InputInterface $input, OutputInterface $output, SchemaAdapterInterface $dba)
    {
        $this->settings = $settings;
        $this->pdo = $this->getPdo($settings);
        $this->dba = $dba;
        $this->generator = new PhinxMySqlGenerator($this->dba, $output, $settings);
        $this->output = $output;
        $this->input = $input;
        $this->io = new SymfonyStyle($input, $output);
    }

    /**
     * Get Db.
     *
     * @param array $settings
     *
     * @return PDO
     */
    protected function getPdo(array $settings): PDO
    {
        if (isset($settings['pdo']) && $settings['pdo'] instanceof PDO) {
            $settings['pdo']->setAttribute(PDO::ATTR_ERRMODE, PDO::ERRMODE_EXCEPTION);
            $settings['pdo']->setAttribute(PDO::ATTR_DEFAULT_FETCH_MODE, PDO::FETCH_ASSOC);

            return $settings['pdo'];
        }
        $options = array_replace_recursive($settings['options'], [
            // Enable exceptions
            PDO::ATTR_ERRMODE => PDO::ERRMODE_EXCEPTION,
            // Set default fetch mode
            PDO::ATTR_DEFAULT_FETCH_MODE => PDO::FETCH_ASSOC,
        ]);
        $pdo = new PDO($settings['dsn'], $settings['username'], $settings['password'], $options);

        return $pdo;
    }

    /**
<<<<<<< HEAD
     * Generates random name, based on "default_migration_prefix" setting.
     *
     * @return string
     */
    protected function generateDefaultMigrationName(): string
    {
        if (isset($this->settings['default_migration_prefix'])) {
            return $this->settings['default_migration_prefix'] . uniqid((string) mt_rand(), false);
        }
        
        return '';
    }
    
=======
     * Load current database schema.
     *
     * @return array
     */
    public function getSchema()
    {
        return $this->dba->getSchema();
    }

>>>>>>> 57ff0d4a
    /**
     * Generate.
     *
     * @throws Exception
     *
     * @return int Status
     */
    public function generate(): int
    {
        $schema = $this->getSchema();
        $oldSchema = $this->getOldSchema($this->settings);
        $diffs = $this->compareSchema($schema, $oldSchema);

        if (empty($diffs[0]) && empty($diffs[1])) {
            $this->output->writeln('No database changes detected.');

            return 1;
        }

        if (empty($this->settings['name'])) {
            $defaultMigrationName = $this->generateDefaultMigrationName();
            $name = $this->io->ask('Enter migration name', $defaultMigrationName);
        } else {
            $name = $this->settings['name'];
        }
        if (empty($name)) {
            $this->output->writeln('Aborted');

            return 1;
        }
        $path = $this->settings['migration_path'];
        $className = $this->createClassName($name);

        if (!Util::isValidPhinxClassName($className)) {
            throw new InvalidArgumentException(sprintf(
                'The migration class name "%s" is invalid. Please use CamelCase format.',
                $className
            ));
        }

        if (!Util::isUniqueMigrationClassName($className, $path)) {
            throw new InvalidArgumentException(sprintf(
                'The migration class name "%s" already exists',
                $className
            ));
        }

        // Compute the file path
        $fileName = Util::mapClassNameToFileName($className);
        $filePath = $path . DIRECTORY_SEPARATOR . $fileName;

        if (is_file($filePath)) {
            throw new InvalidArgumentException(sprintf(
                'The file "%s" already exists',
                $filePath
            ));
        }

        $migration = $this->generator->createMigration($className, $schema, $oldSchema);
        $this->saveMigrationFile($filePath, $migration);

        // Mark migration as as completed
        if (!empty($this->settings['mark_migration'])) {
            $this->markMigration($className, $fileName);
        }

        // Overwrite schema file
        // http://symfony.com/blog/new-in-symfony-2-8-console-style-guide
        if (!empty($this->settings['overwrite'])) {
            $overwrite = 'y';
        } else {
            $overwrite = $this->io->ask('Overwrite schema file? (y, n)', 'n');
        }
        if ($overwrite == 'y') {
            $this->saveSchemaFile($schema, $this->settings);
        }
        $this->output->writeln('');
        $this->output->writeln('Generate migration finished');

        return 0;
    }

    /**
     * Get old database schema.
     *
     * @param array $settings
     *
     * @throws Exception
     *
     * @return mixed
     */
    protected function getOldSchema(array $settings)
    {
        return $this->getSchemaFileData($settings);
    }

    /**
     * Get schema data.
     *
     * @param array $settings
     *
     * @throws Exception
     *
     * @return array
     */
    protected function getSchemaFileData(array $settings): array
    {
        $schemaFile = $this->getSchemaFilename($settings);
        $fileExt = pathinfo($schemaFile, PATHINFO_EXTENSION);

        if (!file_exists($schemaFile)) {
            return [];
        }

        if ($fileExt == 'php') {
            $data = $this->read($schemaFile);
        } elseif ($fileExt == 'json') {
            $content = file_get_contents($schemaFile) ?: '';
            $data = json_decode($content, true);
        } else {
            throw new InvalidArgumentException(sprintf('Invalid schema file extension: %s', $fileExt));
        }

        return $data;
    }

    /**
     * Generate schema filename.
     *
     * @param array $settings
     *
     * @return string Schema filename
     */
    protected function getSchemaFilename(array $settings): string
    {
        // Default
        $schemaFile = sprintf('%s/%s', getcwd(), 'schema.php');
        if (!empty($settings['schema_file'])) {
            $schemaFile = $settings['schema_file'];
        }

        return $schemaFile;
    }

    /**
     * Read php file.
     *
     * @param string $filename
     *
     * @return mixed
     */
    protected function read(string $filename)
    {
        return require $filename;
    }

    /**
     * Compare database schemas.
     *
     * @param array $newSchema
     * @param array $oldSchema
     *
     * @return array Difference
     */
    protected function compareSchema(array $newSchema, array $oldSchema): array
    {
        $this->output->writeln('Comparing schema file to the database.');

        $arrayUtil = new ArrayUtil();

        // To add or modify
        $result = $arrayUtil->diff($newSchema, $oldSchema);

        // To remove
        $result2 = $arrayUtil->diff($oldSchema, $newSchema);

        return [$result, $result2];
    }

    /**
     * Create a class name.
     *
     * @param string $name Name
     *
     * @return string Class name
     */
    protected function createClassName(string $name): string
    {
        $result = str_replace('_', ' ', $name);

        return str_replace(' ', '', ucwords($result));
    }

    /**
     * Save migration file.
     *
     * @param string $filePath Name of migration file
     * @param string $migration Migration code
     */
    protected function saveMigrationFile(string $filePath, string $migration): void
    {
        $this->output->writeln(sprintf('Generate migration file: %s', $filePath));
        file_put_contents($filePath, $migration);
    }

    /**
     * Mark migration as completed.
     *
     * @param string $migrationName migrationName
     * @param string $fileName fileName
     */
    protected function markMigration(string $migrationName, string $fileName): void
    {
        $this->output->writeln('Mark migration');

        /* @var $adapter AdapterInterface */
        $adapter = $this->settings['adapter'];

        $schemaTableName = $this->settings['default_migration_table'];

        /* @var $pdo \PDO */
        $pdo = $this->settings['adapter'];

        // Get version from filename prefix
        $version = explode('_', $fileName)[0];

        // Record it in the database
        $time = time();
        $startTime = date('Y-m-d H:i:s', $time);
        $endTime = date('Y-m-d H:i:s', $time);
        $breakpoint = 0;

        $sql = sprintf(
            "INSERT INTO %s (%s, %s, %s, %s, %s) VALUES ('%s', '%s', '%s', '%s', %s);",
            $schemaTableName,
            $adapter->quoteColumnName('version'),
            $adapter->quoteColumnName('migration_name'),
            $adapter->quoteColumnName('start_time'),
            $adapter->quoteColumnName('end_time'),
            $adapter->quoteColumnName('breakpoint'),
            $version,
            substr($migrationName, 0, 100),
            $startTime,
            $endTime,
            $breakpoint
        );

        $pdo->query($sql);
    }

    /**
     * Save schema file.
     *
     * @param array $schema
     * @param array $settings
     *
     * @throws Exception
     *
     * @return void
     */
    protected function saveSchemaFile(array $schema, array $settings): void
    {
        $schemaFile = $this->getSchemaFilename($settings);
        $this->output->writeln(sprintf('Save schema file: %s', basename($schemaFile)));
        $fileExt = pathinfo($schemaFile, PATHINFO_EXTENSION);

        if ($fileExt == 'php') {
            $content = var_export($schema, true);
            $content = "<?php\n\nreturn " . $content . ';';
        } elseif ($fileExt == 'json') {
            $content = json_encode($schema, JSON_PRETTY_PRINT);
        } else {
            throw new InvalidArgumentException(sprintf('Invalid schema file extension: %s', $fileExt));
        }

        file_put_contents($schemaFile, $content);
    }
}<|MERGE_RESOLUTION|>--- conflicted
+++ resolved
@@ -121,7 +121,6 @@
     }
 
     /**
-<<<<<<< HEAD
      * Generates random name, based on "default_migration_prefix" setting.
      *
      * @return string
@@ -135,7 +134,7 @@
         return '';
     }
     
-=======
+    /**
      * Load current database schema.
      *
      * @return array
@@ -145,7 +144,6 @@
         return $this->dba->getSchema();
     }
 
->>>>>>> 57ff0d4a
     /**
      * Generate.
      *
