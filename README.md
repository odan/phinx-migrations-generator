--- conflicted
+++ resolved
@@ -74,12 +74,9 @@
 Parameter | Values | Default | Description
 --- | --- | --- | ---
 foreign_keys | bool | false | Enable or disable foreign key migrations.
-<<<<<<< HEAD
 default_migration_prefix | string | null | If specified, in the absence of the name parameter, the default migration name will be offered with this prefix and a random hash at the end.
-=======
 mark_generated_migration | bool | true | Enable or disable marking the migration as applied after creation.
 migration_base_class | string | 'Phinx\Migration\AbstractMigration' | Sets up base class of created migration.
->>>>>>> a103ff83
 
 ### Example configuration
 
@@ -109,12 +106,9 @@
         'migrations' => $migrationPath,
     ],
     'foreign_keys' => false,
-<<<<<<< HEAD
     'default_migration_prefix' => 'db_change_',
-=======
     'mark_generated_migration' => true,
     'migration_base_class' => \Phinx\Migration\AbstractMigration::class,
->>>>>>> a103ff83
     'environments' => [
         'default_database' => 'local',
         'local' => [
